--- conflicted
+++ resolved
@@ -19,11 +19,7 @@
 async def main() -> None:
     input_dir = os.path.join(os.path.dirname(__file__), "data")
 
-<<<<<<< HEAD
-    async with Shadai(name="test_client") as shadai:
-=======
     async with Shadai(name="test") as shadai:
->>>>>>> 2352f3f7
         results = await shadai.ingest(folder_path=input_dir)
 
 
